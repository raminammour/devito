--- conflicted
+++ resolved
@@ -156,17 +156,9 @@
                 if i.is_LocalObject:
                     ret.append('&%s' % i._C_name)
                 elif i.is_Array:
-<<<<<<< HEAD
-                    ret.append("(%s*)%s" % (c.dtype_to_ctype(i.dtype), i.name))
-                elif i.is_Symbol:
-                    ret.append(i.name)
-                elif i.is_GridedFunction:
-                    ret.append('%s_vec' % i.name)
-=======
                     ret.append("(%s)%s" % (i._C_typename, i.name))
                 else:
                     ret.append(i._C_name)
->>>>>>> 537d385b
             except AttributeError:
                 ret.append(ccode(i))
         return ret
