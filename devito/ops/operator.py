<<<<<<< HEAD
from devito.logger import warning
from devito.operator import OperatorRunnable
=======
from devito.operator import Operator
>>>>>>> 0738c357

__all__ = ['OperatorOPS']


class OperatorOPS(Operator):

    """
<<<<<<< HEAD
        A special :class:`OperatorCore` to JIT-compile and run operators through OPS.
=======
    A special Operator generating and executing OPS code.
>>>>>>> 0738c357
    """

    def _specialize_iet(self, iet, **kwargs):

        warning("The OPS backend is still work-in-progress")

        return iet<|MERGE_RESOLUTION|>--- conflicted
+++ resolved
@@ -1,9 +1,5 @@
-<<<<<<< HEAD
 from devito.logger import warning
-from devito.operator import OperatorRunnable
-=======
 from devito.operator import Operator
->>>>>>> 0738c357
 
 __all__ = ['OperatorOPS']
 
@@ -11,11 +7,7 @@
 class OperatorOPS(Operator):
 
     """
-<<<<<<< HEAD
-        A special :class:`OperatorCore` to JIT-compile and run operators through OPS.
-=======
     A special Operator generating and executing OPS code.
->>>>>>> 0738c357
     """
 
     def _specialize_iet(self, iet, **kwargs):
